
#include <fcntl.h>
#include <unistd.h>
#include <sys/types.h>

#include "tdb_internal.h"
#include "tdb_encode_model.h"
#include "huffman.h"
#include "util.h"
#include "judy_str_map.h"

#define EDGE_INCREMENT     1000000
#define GROUPBUF_INCREMENT 10000000
#define READ_BUFFER_SIZE  (1000000 * sizeof(tdb_event))

static int compare(const void *p1, const void *p2)
{
    const tdb_event *x = (const tdb_event*)p1;
    const tdb_event *y = (const tdb_event*)p2;

    if (x->timestamp > y->timestamp)
        return 1;
    else if (x->timestamp < y->timestamp)
        return -1;
    return 0;
}

static int group_events(FILE *grouped_w,
                        const char *path,
                        const tdb_cons_event *events,
                        tdb_cons *cons)
{
    uint64_t i;
    uint64_t num_invalid = 0;
    tdb_event *buf = NULL;
    uint32_t buf_size = 0;

<<<<<<< HEAD

=======
>>>>>>> 98da63d0
    for (i = 0; i < cons->num_trails; i++){
        /* find the last event belonging to this trail */
        const tdb_cons_event *ev = &events[cons->trail_pointers[i]];
        uint32_t j = 0;
        uint32_t num_events = 0;

        /* loop through all events belonging to this trail,
           following back-links */
        while (1){
            if (j >= buf_size){
                buf_size += GROUPBUF_INCREMENT;
                if (!(buf = realloc(buf, buf_size * sizeof(tdb_event))))
                    DIE("Couldn't realloc group buffer of %u items",
                        buf_size);
            }
            buf[j].trail_id = i;
            buf[j].item_zero = ev->item_zero;
            buf[j].num_items = ev->num_items;
            buf[j].timestamp = ev->timestamp;

            if (++j == TDB_MAX_TRAIL_LENGTH)
                return -1;

            if (ev->prev_event_idx)
                ev = &events[ev->prev_event_idx - 1];
            else
                break;
        }
        num_events = j;

        /* sort events of this trail by time */
        /* TODO make this stable sort */
<<<<<<< HEAD
=======
        /* TODO this could really benefit from Timsort since raw data
           is often partially sorted */
>>>>>>> 98da63d0
        qsort(buf, num_events, sizeof(tdb_event), compare);

        /* delta-encode timestamps */
        uint64_t prev_timestamp = cons->min_timestamp;
        for (j = 0; j < num_events; j++){
            uint64_t timestamp = buf[j].timestamp;
            uint64_t delta = timestamp - prev_timestamp;
            if (delta < TDB_MAX_TIMEDELTA){
                if (timestamp > cons->max_timestamp)
                    cons->max_timestamp = (uint32_t)timestamp;
                if (delta > cons->max_timedelta)
                    cons->max_timedelta = (uint32_t)delta;

                /* Convert to the delta value index */
                prev_timestamp = timestamp;
                buf[j].timestamp = (uint32_t)(delta << 8);
            }else{
                /* Use the out of range delta, perhaps a corrupted timestamp */
                cons->max_timedelta = TDB_FAR_TIMEDELTA;
                buf[j].timestamp = TDB_FAR_TIMEDELTA << 8;
                ++num_invalid;
            }
        }

        SAFE_WRITE(buf, num_events * sizeof(tdb_event), path, grouped_w);
    }

    free(buf);
    return 0;
}

uint32_t edge_encode_items(const tdb_item *items,
                           uint32_t **encoded,
                           uint32_t *encoded_size,
                           tdb_item *prev_items,
                           const tdb_event *ev)
{
    uint32_t n = 0;
    /* consider only valid timestamps (field == 0)
       XXX: use invalid timestamps again when we add
            the flag in finalize to skip OOD data */
    if (tdb_item_field(ev->timestamp) == 0){
        uint64_t j = ev->item_zero;
        /* edge encode items: keep only fields that are different from
           the previous event */
        for (; j < ev->item_zero + ev->num_items; j++){
            tdb_field field = tdb_item_field(items[j]);
            if (prev_items[field] != items[j]){
                if (n == *encoded_size){
                    *encoded_size += EDGE_INCREMENT;
                    if (!(*encoded = realloc(*encoded, *encoded_size * 4)))
                        DIE("Could not allocate encoding buffer of %u items",
                            *encoded_size);
                }
                (*encoded)[n++] = prev_items[field] = items[j];
            }
        }
    }
    return n;
}

static void store_info(tdb_cons *cons, const char *path)
{
    FILE *out;

    if (!(out = fopen(path, "w")))
        DIE("Could not create info file: %s", path);

    SAFE_FPRINTF(out,
                 path,
                 "%"PRIu64" %"PRIu64" %"PRIu32" %"PRIu32" %"PRIu32"\n",
                 cons->num_trails,
                 cons->num_events,
                 cons->min_timestamp,
                 cons->max_timestamp,
                 cons->max_timedelta);

    SAFE_CLOSE(out, path);
}

static void encode_trails(const tdb_item *items,
                          FILE *grouped,
                          uint64_t num_events,
                          uint64_t num_trails,
                          uint32_t num_fields,
                          const Pvoid_t codemap,
                          const Pvoid_t gram_freqs,
                          const struct field_stats *fstats,
                          const char *path,
                          const char *toc_path)
{
    uint64_t *grams = NULL;
    tdb_item *prev_items = NULL;
    uint32_t *encoded = NULL;
    uint32_t encoded_size = 0;
    uint64_t i = 1;
    char *buf;
    FILE *out;
    uint64_t file_offs = 0, *toc;
    struct gram_bufs gbufs;
    tdb_event ev;

    init_gram_bufs(&gbufs, num_fields);

    if (!(out = fopen(path, "w")))
        DIE("Could not create trail file: %s", path);

    /* huff_encode_grams guarantees that it writes fewer
       than UINT32_MAX bits per buffer, or it fails */
    if (!(buf = calloc(1, UINT32_MAX / 8 + 8)))
        DIE("Could not allocate 512MB in encode_trails");

    if (!(prev_items = malloc(num_fields * sizeof(tdb_item))))
        DIE("Could not allocate %u fields", num_fields);

    if (!(grams = malloc(num_fields * 8)))
        DIE("Could not allocate %u grams", num_fields);

    if (!(toc = malloc((num_trails + 1) * 8)))
        DIE("Could not allocate %"PRIu64" offsets", num_trails + 1);

    rewind(grouped);
    if (num_events)
        SAFE_FREAD(grouped, path, &ev, sizeof(tdb_event));

<<<<<<< HEAD
    while (i < num_events){
=======
    while (i <= num_events){
>>>>>>> 98da63d0
        /* encode trail for one UUID (multiple events) */

        /* reserve 3 bits in the head of the trail for a length residual:
           Length of a trail is measured in bytes but the last byte may
           be short. The residual indicates how many bits in the end we
           should ignore. */
        uint64_t offs = 3;
        uint64_t trail_id = ev.trail_id;
        uint64_t trail_size;

        toc[trail_id] = file_offs;
        memset(prev_items, 0, num_fields * sizeof(tdb_item));

        while (ev.trail_id == trail_id){

            /* 1) produce an edge-encoded set of items for this event */
            uint32_t n = edge_encode_items(items,
                                           &encoded,
                                           &encoded_size,
                                           prev_items,
                                           &ev);

            /* 2) cover the encoded set with a set of unigrams and bigrams */
            uint32_t m = (uint32_t)choose_grams(encoded,
                                                n,
                                                gram_freqs,
                                                &gbufs,
                                                grams,
                                                &ev);

            /* 3) huffman-encode grams */
            huff_encode_grams(codemap,
                              grams,
                              m,
                              buf,
                              &offs,
                              fstats);

            if (i++ < num_events) {
                SAFE_FREAD(grouped, path, &ev, sizeof(tdb_event));
            } else {
                break;
            }

        }

        /* write the length residual */
        if (offs & 7){
            trail_size = offs / 8 + 1;
            write_bits(buf, 0, 8 - (uint32_t)(offs & 7LLU));
        }else{
            trail_size = offs / 8;
        }

        /* append trail to the end of file */
        SAFE_WRITE(buf, trail_size, path, out);

        file_offs += trail_size;
        memset(buf, 0, trail_size);

    }
    /* keep the redundant last offset in the TOC, so we can determine
       trail length with toc[i + 1] - toc[i]. */
    toc[num_trails] = file_offs;

    /* write an extra 8 null bytes: huffman may require up to 7 when reading */
    uint64_t zero = 0;
    SAFE_WRITE(&zero, 8, path, out);
    SAFE_CLOSE(out, path);

    if (!(out = fopen(toc_path, "w")))
        DIE("Could not create trail TOC: %s", toc_path);
    size_t offs_size = file_offs < UINT32_MAX ? 4 : 8;
    for (i = 0; i < num_trails + 1; i++)
        SAFE_WRITE(&toc[i], offs_size, toc_path, out);
    SAFE_CLOSE(out, toc_path);

    free_gram_bufs(&gbufs);
    free(grams);
    free(encoded);
    free(prev_items);
    free(buf);
    free(toc);
}

static void store_codebook(const Pvoid_t codemap, const char *path)
{
    FILE *out;
    uint32_t size;
    struct huff_codebook *book = huff_create_codebook(codemap, &size);

    if (!(out = fopen(path, "w")))
        DIE("Could not create codebook file: %s", path);

    SAFE_WRITE(book, size, path, out);

    free(book);
    SAFE_CLOSE(out, path);
}

int tdb_encode(tdb_cons *cons, tdb_item *items)
{
    char path[TDB_MAX_PATH_SIZE];
    char grouped_path[TDB_MAX_PATH_SIZE];
    char toc_path[TDB_MAX_PATH_SIZE];
<<<<<<< HEAD
    struct field_stats *fstats;
    uint64_t num_trails = cons->num_trails;
    uint64_t num_events = cons->num_events;
    uint32_t num_fields = cons->num_ofields + 1;
    uint64_t *field_cardinalities;
    uint32_t i;
    Pvoid_t unigram_freqs;
    Pvoid_t gram_freqs;
    Pvoid_t codemap;
    Word_t tmp;
    FILE *grouped_w;
    FILE *grouped_r;
=======
    char *root = cons->root;
    char *read_buf = NULL;
    struct field_stats *fstats = NULL;
    uint64_t num_trails = cons->num_trails;
    uint64_t num_events = cons->num_events;
    uint32_t num_fields = cons->num_ofields + 1;
    uint64_t *field_cardinalities = NULL;
    uint32_t i;
    Pvoid_t unigram_freqs = NULL;
    Pvoid_t gram_freqs = NULL;
    Pvoid_t codemap = NULL;
    Word_t tmp;
    FILE *grouped_w = NULL;
    FILE *grouped_r = NULL;
    int ret = 0;
>>>>>>> 98da63d0
    TDB_TIMER_DEF

    if (!(field_cardinalities = calloc(cons->num_ofields, 8)))
        DIE("Couldn't malloc field_cardinalities");

    /* TODO: this wouldn't include OVERFLOW_VALUE */
    for (i = 0; i < cons->num_ofields; i++)
        field_cardinalities[i] = jsm_num_keys(&cons->lexicons[i]);

    /* 1. group events by trail, sort events of each trail by time,
          and delta-encode timestamps */
    TDB_TIMER_START

    tdb_path(grouped_path, "%s/tmp.grouped.%d", root, getpid());
    if (!(grouped_w = fopen(grouped_path, "w")))
        DIE("Could not open tmp file at %s", path);

    if (cons->events.data)
        if ((ret = group_events(grouped_w,
                                grouped_path,
                                (tdb_cons_event*)cons->events.data,
                                cons)))
            goto error;

    SAFE_CLOSE(grouped_w, grouped_path);
    if (!(grouped_r = fopen(grouped_path, "r")))
        DIE("Could not open tmp file at %s", path);
    if (!(read_buf = malloc(READ_BUFFER_SIZE)))
        DIE("Could not allocate read buffer of %lu bytes", READ_BUFFER_SIZE);
    setvbuf(grouped_r, read_buf, _IOFBF, READ_BUFFER_SIZE);

    TDB_TIMER_END("trail/group_events");

    /* not the most clean separation of ownership here, but events is huge
       so keeping it around unecessarily is expensive */
    free(cons->events.data);
    cons->events.data = NULL;

    /* 2. store metatadata */
    TDB_TIMER_START
    tdb_path(path, "%s/info", root);
    store_info(cons, path);
    TDB_TIMER_END("trail/info");

    /* 3. collect value (unigram) freqs, including delta-encoded timestamps */
    TDB_TIMER_START
    unigram_freqs = collect_unigrams(grouped_r, num_events, items, num_fields);
    TDB_TIMER_END("trail/collect_unigrams");

    /* 4. construct uni/bi-grams */
    TDB_TIMER_START
    gram_freqs = make_grams(grouped_r,
                            num_events,
                            items,
                            num_fields,
                            unigram_freqs);
    TDB_TIMER_END("trail/gram_freqs");

    /* 5. build a huffman codebook and stats struct for encoding grams */
    TDB_TIMER_START
    codemap = huff_create_codemap(gram_freqs);
    fstats = huff_field_stats(field_cardinalities,
                              num_fields,
                              cons->max_timedelta);
    TDB_TIMER_END("trail/huff_create_codemap");

    /* 6. encode and write trails to disk */
    TDB_TIMER_START
    tdb_path(path, "%s/trails.data", root);
    tdb_path(toc_path, "%s/trails.toc", root);
    encode_trails(items,
                  grouped_r,
                  num_events,
                  num_trails,
                  num_fields,
                  codemap,
                  gram_freqs,
                  fstats,
                  path,
                  toc_path);
    TDB_TIMER_END("trail/encode_trails");

    /* 7. write huffman codebook to disk */
    TDB_TIMER_START
    tdb_path(path, "%s/trails.codebook", root);
    store_codebook(codemap, path);
    TDB_TIMER_END("trail/store_codebook");

error:
    JLFA(tmp, unigram_freqs);
    JLFA(tmp, gram_freqs);
    JLFA(tmp, codemap);

    if (grouped_r)
        fclose(grouped_r);
    unlink(grouped_path);

    free(field_cardinalities);
    free(read_buf);
    free(fstats);

    return ret;
}<|MERGE_RESOLUTION|>--- conflicted
+++ resolved
@@ -35,10 +35,6 @@
     tdb_event *buf = NULL;
     uint32_t buf_size = 0;
 
-<<<<<<< HEAD
-
-=======
->>>>>>> 98da63d0
     for (i = 0; i < cons->num_trails; i++){
         /* find the last event belonging to this trail */
         const tdb_cons_event *ev = &events[cons->trail_pointers[i]];
@@ -71,11 +67,8 @@
 
         /* sort events of this trail by time */
         /* TODO make this stable sort */
-<<<<<<< HEAD
-=======
         /* TODO this could really benefit from Timsort since raw data
            is often partially sorted */
->>>>>>> 98da63d0
         qsort(buf, num_events, sizeof(tdb_event), compare);
 
         /* delta-encode timestamps */
@@ -201,11 +194,7 @@
     if (num_events)
         SAFE_FREAD(grouped, path, &ev, sizeof(tdb_event));
 
-<<<<<<< HEAD
-    while (i < num_events){
-=======
     while (i <= num_events){
->>>>>>> 98da63d0
         /* encode trail for one UUID (multiple events) */
 
         /* reserve 3 bits in the head of the trail for a length residual:
@@ -311,20 +300,6 @@
     char path[TDB_MAX_PATH_SIZE];
     char grouped_path[TDB_MAX_PATH_SIZE];
     char toc_path[TDB_MAX_PATH_SIZE];
-<<<<<<< HEAD
-    struct field_stats *fstats;
-    uint64_t num_trails = cons->num_trails;
-    uint64_t num_events = cons->num_events;
-    uint32_t num_fields = cons->num_ofields + 1;
-    uint64_t *field_cardinalities;
-    uint32_t i;
-    Pvoid_t unigram_freqs;
-    Pvoid_t gram_freqs;
-    Pvoid_t codemap;
-    Word_t tmp;
-    FILE *grouped_w;
-    FILE *grouped_r;
-=======
     char *root = cons->root;
     char *read_buf = NULL;
     struct field_stats *fstats = NULL;
@@ -340,7 +315,6 @@
     FILE *grouped_w = NULL;
     FILE *grouped_r = NULL;
     int ret = 0;
->>>>>>> 98da63d0
     TDB_TIMER_DEF
 
     if (!(field_cardinalities = calloc(cons->num_ofields, 8)))
