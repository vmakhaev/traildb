--- conflicted
+++ resolved
@@ -45,7 +45,6 @@
                                void *state)
 {
     struct lexicon_store *s = (struct lexicon_store*)state;
-<<<<<<< HEAD
 
     /* NOTE: vals start at 1, otherwise we would need to +1 */
     SAFE_SEEK(s->out, id * 4, s->path);
@@ -58,20 +57,6 @@
     return state;
 }
 
-=======
-
-    /* NOTE: vals start at 1, otherwise we would need to +1 */
-    SAFE_SEEK(s->out, id * 4, s->path);
-    SAFE_WRITE(&s->offset, 4, s->path, s->out);
-
-    SAFE_SEEK(s->out, s->offset, s->path);
-    SAFE_WRITE(value, len, s->path, s->out);
-
-    s->offset += len;
-    return state;
-}
-
->>>>>>> 98da63d0
 static void lexicon_store(const struct judy_str_map *lexicon, const char *path)
 {
     /*
@@ -98,31 +83,18 @@
 
     SAFE_OPEN(state.out, path, "w");
 
-<<<<<<< HEAD
-    if (ftruncate(fileno(state.out), size))
-=======
     if (ftruncate(fileno(state.out), (off_t)size))
->>>>>>> 98da63d0
         DIE("Could not initialize lexicon file (%"PRIu64" bytes): %s",
             size,
             path);
 
     SAFE_WRITE(&count, 4, path, state.out);
-<<<<<<< HEAD
 
     jsm_fold(lexicon, lexicon_store_fun, &state);
 
     SAFE_SEEK(state.out, (count + 1) * 4, path);
     SAFE_WRITE(&state.offset, 4, path, state.out);
 
-=======
-
-    jsm_fold(lexicon, lexicon_store_fun, &state);
-
-    SAFE_SEEK(state.out, (count + 1) * 4, path);
-    SAFE_WRITE(&state.offset, 4, path, state.out);
-
->>>>>>> 98da63d0
     SAFE_CLOSE(state.out, path);
 }
 
@@ -145,8 +117,6 @@
     return 0;
 }
 
-<<<<<<< HEAD
-=======
 static int store_version(tdb_cons *cons)
 {
     FILE *out;
@@ -159,7 +129,6 @@
     return 0;
 }
 
->>>>>>> 98da63d0
 static int store_uuids(tdb_cons *cons)
 {
     Word_t uuid_words[2]; // NB: word must be 64-bit
@@ -175,11 +144,7 @@
         return 1;
     }
 
-<<<<<<< HEAD
-    if (ftruncate(fileno(out), cons->num_trails * 16LLU)) {
-=======
     if (ftruncate(fileno(out), (off_t)(cons->num_trails * 16))) {
->>>>>>> 98da63d0
         WARN("Could not init (%"PRIu64" trails): %s", cons->num_trails, path);
         return -1;
     }
@@ -232,10 +197,6 @@
 
         JLFA(tmp, uuid_index_lo);
         JLN(ptr, cons->uuid_index, uuid_words[0]);
-<<<<<<< HEAD
-    }
-    JLFA(tmp, cons->uuid_index);
-=======
     }
     JLFA(tmp, cons->uuid_index);
     return 0;
@@ -275,48 +236,9 @@
         *ptr = 1;
     }
     JSLFA(tmp, check);
->>>>>>> 98da63d0
-    return 0;
-}
-
-static int is_fieldname_invalid(const char* field)
-{
-    uint32_t i;
-
-    if (!strcmp(field, "time"))
-        return 1;
-
-    for (i = 0; i < TDB_MAX_FIELDNAME_LENGTH && field[i]; i++)
-        if (!index(TDB_FIELDNAME_CHARS, field[i]))
-            return 1;
-
-    if (i == 0 || i == TDB_MAX_FIELDNAME_LENGTH)
-        return 1;
-
-    return 0;
-}
-
-static int find_duplicate_fieldnames(const char **ofield_names,
-                                     uint32_t num_ofields)
-{
-    Pvoid_t check = NULL;
-    tdb_field i;
-    Word_t tmp;
-
-    for (i = 0; i < num_ofields; i++){
-        Word_t *ptr;
-        JSLI(ptr, check, ofield_names[i]);
-        if (*ptr){
-            JSLFA(tmp, check);
-            return 1;
-        }
-        *ptr = 1;
-    }
-    JSLFA(tmp, check);
-    return 0;
-}
-
-/* make this const char** */
+    return 0;
+}
+
 tdb_cons *tdb_cons_new(const char *root,
                        const char **ofield_names,
                        uint32_t num_ofields)
@@ -375,11 +297,7 @@
 
 void tdb_cons_free(tdb_cons *cons)
 {
-<<<<<<< HEAD
-    int i;
-=======
     uint32_t i;
->>>>>>> 98da63d0
     for (i = 0; i < cons->num_ofields; i++){
         free(cons->ofield_names[i]);
         jsm_free(&cons->lexicons[i]);
@@ -425,32 +343,6 @@
         field);
 }
 #endif
-<<<<<<< HEAD
-
-/*
-Insert a new string in the lexicon and return the matching val.
-*/
-static tdb_val insert_to_lexicon(struct judy_str_map *jsm,
-                                 const char *value,
-                                 uint32_t value_length)
-{
-    tdb_val val;
-
-    if (jsm_num_keys(jsm) < TDB_MAX_NUM_VALUES){
-        if ((val = jsm_insert(jsm, value, value_length)))
-            return val;
-        else
-            return 0;
-    }else{
-        if ((val = jsm_get(jsm, value, value_length)))
-            return val;
-        else
-            return TDB_OVERFLOW_VALUE;
-    }
-}
-
-/*
-=======
 
 /*
 Insert a new string in the lexicon and return the matching val.
@@ -475,7 +367,6 @@
 }
 
 /*
->>>>>>> 98da63d0
 Append an event in this cons.
 */
 int tdb_cons_add(tdb_cons *cons,
@@ -505,11 +396,7 @@
         cons->min_timestamp = timestamp;
 
     for (i = 0; i < cons->num_ofields; i++){
-<<<<<<< HEAD
-        tdb_field field = i + 1;
-=======
         tdb_field field = (tdb_field)(i + 1);
->>>>>>> 98da63d0
         tdb_item item = field;
         tdb_val val;
 
@@ -534,13 +421,7 @@
 Append a single event to this cons. The event is a usual srequence
 of (remapped) items. Used by tdb_cons_append().
 */
-<<<<<<< HEAD
-static void append_event(const tdb *db,
-                         tdb_cons *cons,
-                         uint64_t trail_id,
-=======
 static void append_event(tdb_cons *cons,
->>>>>>> 98da63d0
                          const uint32_t *items,
                          Word_t *uuid_ptr)
 {
@@ -566,20 +447,12 @@
 static uint32_t **append_lexicons(tdb_cons *cons, const tdb *db)
 {
     uint32_t **lexicon_maps;
-<<<<<<< HEAD
-    uint32_t i, field;
+    uint32_t i;
+    tdb_field field;
 
     if (!(lexicon_maps = calloc(cons->num_ofields, sizeof(uint32_t*))))
         return NULL;
 
-=======
-    uint32_t i;
-    tdb_field field;
-
-    if (!(lexicon_maps = calloc(cons->num_ofields, sizeof(uint32_t*))))
-        return NULL;
-
->>>>>>> 98da63d0
     for (field = 0; field < cons->num_ofields; field++){
         struct tdb_lexicon lex;
         uint32_t *map;
@@ -650,11 +523,7 @@
                 if (val && val != TDB_OVERFLOW_VALUE)
                     items[idx] = field | lexicon_maps[field - 1][val];
             }
-<<<<<<< HEAD
-            append_event(db, cons, trail_id, &items[e], uuid_ptr);
-=======
             append_event(cons, &items[e], uuid_ptr);
->>>>>>> 98da63d0
         }
     }
 err:
@@ -697,14 +566,11 @@
         goto error;
     TDB_TIMER_END("encoder/store_uuids")
 
-<<<<<<< HEAD
-=======
     TDB_TIMER_START
     if (store_version(cons))
         goto error;
     TDB_TIMER_END("encoder/store_version")
 
->>>>>>> 98da63d0
     if (dump_trail_pointers(cons))
         goto error;
 
